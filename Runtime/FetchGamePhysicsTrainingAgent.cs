using System.Collections.Generic;
using Unity.MLAgents;
using Unity.MLAgents.Actuators;
using Unity.MLAgents.Policies;
using Unity.MLAgents.Sensors;
using UnityEngine;

/// <summary>
/// A trainable agent for the fetch game:
/// <seealso href="https://github.com/JohnsonLabJanelia/FetchGamePhysics/tree/main/FetchArenaProject"/>
/// </summary>
public class FetchGamePhysicsTrainingAgent : Janelia.EasyMLAgentGrounded
{
    public override string BehaviorName { get; protected set; } = "FetchGamePhysics";

    public override int VectorObservationSize { get; protected set; } = 6;

#if false
    // Overriding this virtual property would be an alternative to setting its value in `Setup`, but
    // the latter seems simpler, and `Setup` is needed for a few other purposes anyway.
    public override List<string> ChildSensorForwardDetectableTags { get; protected set; } = new List<string>()
    {
        FetchGamePhysicsTrainingArena.TAG_BOUNDARY,
        FetchGamePhysicsTrainingArena.TAG_RAMP
    };
#endif

    /// <summary>
    /// Supports adjusting the force direction to fake sliding along the obstacle.
    /// </summary>
    public override Vector3 MoveForwardDirection
    {
        get { return (_moveForwardDirection != Vector3.zero) ? _moveForwardDirection : transform.forward; }
    }
    private Vector3 _moveForwardDirection;

    private GameObject _ball;
    private Rigidbody _ballRigidBody;
    private float fieldOfViewDegree;

    /// <summary>
    /// Called after the Setup function for <see cref="FetchGamePhysicsTrainingArena"/>).
    /// </summary>
    /// <param name="helper"></param>
    public override void Setup(Janelia.IEasyMLSetupHelper helper)
    {
        // Before calling `EasyMLAgentGrounded.Setup` (as `base.Setup`) override some parameters
        // it will use.
        ChildSensorForwardDetectableTags = new List<string>()
        {
            FetchGamePhysicsTrainingArena.TAG_BOUNDARY,
            FetchGamePhysicsTrainingArena.TAG_RAMP,
            FetchGamePhysicsTrainingArena.TAG_OBSTACLE
        };
        ChildSensorForwardRayLength = GetTurfDiameter() * 1.5f;
        BodyColor = "#4b3c39";

        base.Setup(helper);

<<<<<<< HEAD
        Transform raySensorTransform = transform.Find("RaysForward");
        if (raySensorTransform != null)
        {
            raySensorTransform.localPosition = new Vector3(0, BodyScale.y, BodyScale.z / 2);
        }

        // With timestep of 0.02, 4 stacked observations amounts to raysensor observation of the past 0.5 second.
        GameObject raySensor = GameObject.Find("RaysForward");
        RayPerceptionSensorComponent3D raySensorComponent = raySensor.GetComponent<RayPerceptionSensorComponent3D>();
        raySensorComponent.ObservationStacks = 4;

        BehaviorParameters behavior = GetComponent<BehaviorParameters>() as BehaviorParameters;
        behavior.BrainParameters.NumStackedVectorObservations = 4;
        
        moveForce = 7.0f;
=======
        moveForce = 6.0f;
>>>>>>> 044a33e5
    }

    /// <summary>
    /// Called every time the Agent receives an action to take. Receives the action chosen by the Agent. 
    /// It is also common to assign a reward in this method.
    /// </summary>
    /// <param name="actions">Action to take</param>
    public override void OnActionReceived(ActionBuffers actions)
    {
        // The `EasyMLAgentGround` base class handles everything except the assignment of rewards.
        base.OnActionReceived(actions);

        // https://github.com/Unity-Technologies/ml-agents/blob/main/docs/Learning-Environment-Design-Agents.md#rewards-summary--best-practices
        // "If you want the agent to finish a task quickly, it is often helpful to provide a small penalty every step
        // (-0.05) that the agent does not complete the task. In this case completion of the task should also coincide
        // with the end of the episode by calling EndEpisode() on the agent when it has accomplished its goal."
        // Also, the total penalty over all the steps should not exceed 1.

        float perStepPenalty = -1.0f / (float)MaxStep;
        AddReward(perStepPenalty);

        if (_ball != null)
        {
            float ballFetchedThreshold = Academy.Instance.EnvironmentParameters.GetWithDefault("ball_fetched_threshold", 0.0f);
            float thresholdDistance = ballFetchedThreshold * GetTurfDiameter();
            float distanceToBall = Vector3.Distance(transform.position, _ball.transform.position);

            if (distanceToBall < thresholdDistance)
            {
                Debug.Log(transform.parent.name + " distance " + distanceToBall + " is within ball_fetched_threshold distance " + thresholdDistance);
                AddFetchedReward();
            }
        }
    }

    /// <summary>
    /// Collects vector observations from the environment.
    /// </summary>
    /// <param name="sensor">The vector sensor</param>
    public override void CollectObservations(VectorSensor sensor)
    {
        float ballObserved = IsBallObservable() ? 1 : 0;
        if ((_ball == null) || (_ballRigidBody == null) || (ballObserved == 0))
        {
            sensor.AddObservation(new float[VectorObservationSize]);
            return;
        }

        // Indicator that encodes if the agent can see the ball with 1 indicating yes and 0 if not.
        sensor.AddObservation(ballObserved);

        // Normalize observations to [0, 1] or [-1, 1]
        // https://github.com/Unity-Technologies/ml-agents/blob/main/docs/Learning-Environment-Design-Agents.md#normalization

        Vector3 toBall = _ball.transform.position - transform.position;
        float angleForward = SignedAngleNormalized(transform.forward, toBall);
        // One observation
        sensor.AddObservation(angleForward);

        // One observation
        // Dividing makes it a relative distance
        float turfDiameter = GetTurfDiameter();
        sensor.AddObservation(toBall.magnitude / turfDiameter);

        Vector3 ballVelocity = _ballRigidBody.velocity;

        // Angle will be 0 if the ball is moving directly away from the agent,
        // or if the ball is not moving.  Angle will be negative if the ball is moving
        // to the left of the agent's forward direction, and positive for the right.
        // Angle will be 1 (or maybe -1) if the ball is moving directly towards the agent.
        float angleVelocity = SignedAngleNormalized(transform.forward, ballVelocity);
        // One observation
        sensor.AddObservation(angleVelocity);

        // Normalize
        float agentSpeed = _agentRigidbody.velocity.magnitude / turfDiameter;
        float ballSpeed = ballVelocity.magnitude / turfDiameter;

        // But this normalization may make the values very small, so use a heuristic to increase them
        float speedScale = 4.0f;
        agentSpeed = Mathf.Clamp01(agentSpeed * speedScale);
        ballSpeed = Mathf.Clamp01(ballSpeed * speedScale);

        // One observation
        sensor.AddObservation(agentSpeed);
        // One observation
        sensor.AddObservation(ballSpeed);
    }

    /// <summary>
    /// Called on the frame when a script is enabled just before any of the Update methods 
    /// are called the first time.
    /// </summary>
    private void Start()
    {
        Debug.Log(transform.parent.name + " FetchAgent.Start");

        GameObject arena = transform.parent.gameObject;
        _ball = Janelia.EasyMLRuntimeUtils.FindChildWithTag(arena, FetchGamePhysicsTrainingArena.TAG_BALL);

        _ballRigidBody = _ball.GetComponent<Rigidbody>();
        

        // Set the field of view degree (single direction) from the MaxRayDegree used by the raySensor.
        GameObject raySensor = GameObject.Find("RaysForward");
        fieldOfViewDegree = raySensor != null ? raySensor.GetComponent<RayPerceptionSensorComponent3D>().MaxRayDegrees : 180;
        
        // Make the agent camera view be consistent with the actual field of view set.
        Camera agentCamera = GameObject.Find("AgentCamera").GetComponent<Camera>();
        agentCamera.fieldOfView = fieldOfViewDegree / agentCamera.aspect * 2;
    }

    /// <summary>
    /// Called when the agent collides with another scene object.
    /// </summary>
    /// <param name="collision">The collision info</param>
    private void OnCollisionEnter(Collision collision)
    {
        Collider c = collision.collider;
        if (c.CompareTag(FetchGamePhysicsTrainingArena.TAG_BALL))
        {
            // Disable any collision response that might put the ball or agent in a bad position.
            _ballRigidBody.Sleep();
            _agentRigidbody.Sleep();

            if (trainingMode)
            {
                AddFetchedReward();
            }
        }

        // TODO: There is no penalty for a collision with the obstacle, to keep training from being
        // too difficult.  Is this approach right?  Should there be no penalty for any collision?
        if (c.CompareTag(FetchGamePhysicsTrainingArena.TAG_BOUNDARY) || c.CompareTag(FetchGamePhysicsTrainingArena.TAG_RAMP))
        {
            if (trainingMode)
            {
                Debug.Log(transform.parent.name + " adding collision penalty");
                AddReward(-0.5f);
            }
        }
    }

    // private void OnCollisionStay(Collision collision)
    // {
    //     if (collision.collider.CompareTag(FetchGamePhysicsTrainingArena.TAG_OBSTACLE))
    //     {
    //         // When colliding with the obstacle, hack the movement force direction to make
    //         // the agent slide along the obstacle instead of getting stuck on it.  The algorithm
    //         // assumes the obstacle is a plane.
    //         Vector3 v = Vector3.ProjectOnPlane(transform.forward, collision.gameObject.transform.right);
    //         v.Normalize();
    //         _moveForwardDirection = v;
    //     }
    // }

    // private void OnCollisionExit(Collision collision)
    // {
    //     if (collision.collider.CompareTag(FetchGamePhysicsTrainingArena.TAG_OBSTACLE))
    //     {
    //         // When there is no more collison with the obstacle, go back to the standard 
    //         // movement force direction.
    //         _moveForwardDirection = Vector3.zero;
    //     }
    // }

    private void AddFetchedReward()
    {
        Vector3 toBall = (_ball.transform.position - transform.position);
        float speed_bonus_proportion = Academy.Instance.EnvironmentParameters.GetWithDefault("speed_bonus", 0.8f);
        float orientation_bonus = 0.5f * (1 - speed_bonus_proportion) * Mathf.Clamp01(Vector3.Dot(transform.forward.normalized, toBall.normalized));
        float speed_bonus = 0.5f * speed_bonus_proportion * (1 - StepCount / MaxStep);
        AddReward(0.5f + orientation_bonus + speed_bonus);
        Debug.Log(transform.parent.name + " successfully complete task with reward: " + GetCumulativeReward());
        EndEpisode();
    }

    private float GetTurfDiameter()
    {
        FetchGamePhysicsTrainingArena fetchArena = GetComponentInParent<FetchGamePhysicsTrainingArena>();
        return (fetchArena != null) ? 2.0f * fetchArena.TurfRadius : 1.0f;
    }

    private float SignedAngleNormalized(Vector3 a, Vector3 b)
    {
        return Vector3.SignedAngle(a, b, transform.up) / 180;
        // // [0, 180] for left or right
        // float angleBetween = Vector3.Angle(a.normalized, b.normalized);
        // // Negative for left
        // Vector3 cross = Vector3.Cross(a, b);
        // float sign = Mathf.Sign(Vector3.Dot(cross, transform.up));
        // return sign * angleBetween / 180;
    }

    private bool IsBallObservable()
    {
        Vector3 rayInit = transform.TransformPoint(BodyScale / 3);
        Vector3 toBall = _ball.transform.position - rayInit;
        float distance = toBall.magnitude - _ball.transform.localScale.x;
        float angleToBall = Vector3.SignedAngle(transform.forward, toBall, transform.up);
        bool atFront = angleToBall < fieldOfViewDegree && angleToBall > -fieldOfViewDegree;
        RaycastHit hit;
        bool blocked = Physics.Raycast(rayInit, toBall, out hit, distance, Physics.DefaultRaycastLayers, QueryTriggerInteraction.Ignore);
        if (blocked) Debug.Log("Raycast hit " + hit.collider);
        return atFront && !blocked;
    }
}<|MERGE_RESOLUTION|>--- conflicted
+++ resolved
@@ -57,7 +57,6 @@
 
         base.Setup(helper);
 
-<<<<<<< HEAD
         Transform raySensorTransform = transform.Find("RaysForward");
         if (raySensorTransform != null)
         {
@@ -73,9 +72,6 @@
         behavior.BrainParameters.NumStackedVectorObservations = 4;
         
         moveForce = 7.0f;
-=======
-        moveForce = 6.0f;
->>>>>>> 044a33e5
     }
 
     /// <summary>
